/*
 * Copyright (C) 2023, Inria
 * GRAPHDECO research group, https://team.inria.fr/graphdeco
 * All rights reserved.
 *
 * This software is free for non-commercial, research and evaluation use 
 * under the terms of the LICENSE.md file.
 *
 * For inquiries contact  george.drettakis@inria.fr
 */

#include "rasterizer_impl.h"
#include <iostream>
#include <fstream>
#include <algorithm>
#include <numeric>
#include <cuda.h>
#include "cuda_runtime.h"
#include "device_launch_parameters.h"
#include <cub/cub.cuh>
#include <cub/device/device_radix_sort.cuh>
#define GLM_FORCE_CUDA
#include <glm/glm.hpp>

#include <cooperative_groups.h>
#include <cooperative_groups/reduce.h>
namespace cg = cooperative_groups;

#include "auxiliary.h"
#include "forward.h"
#include "backward.h"

// Helper function to find the next-highest bit of the MSB
// on the CPU.
//似乎是用二分法检测n表示成二进制数除去前导零有几位（n=0时返回1）
uint32_t getHigherMsb(uint32_t n)
{
	uint32_t msb = sizeof(n) * 4;
	uint32_t step = msb;
	while (step > 1)
	{
		step /= 2;
		if (n >> msb)
			msb += step;
		else
			msb -= step;
	}
	if (n >> msb)
		msb++;
	return msb;
}

// Wrapper method to call auxiliary(辅助) coarse(粗) frustum(视椎体) containment test.
// 包装方法调用辅助粗视锥体密闭试验。
// Mark all Gaussians that pass it.
// 被markVisible调用
__global__ void checkFrustum(int P,
	const float* orig_points,
	const float* viewmatrix,
	const float* projmatrix,
	bool* present)
{
	auto idx = cg::this_grid().thread_rank();
	if (idx >= P)
		return;

	float3 p_view;
	present[idx] = in_frustum(idx, orig_points, viewmatrix, projmatrix, false, p_view);
}

// Generates one key/value pair for all Gaussian / tile overlaps. 
// Run once per Gaussian (1:N mapping).
// 为所有高斯/瓦片重叠生成一个键/值对。
// 每个高斯运行一次（1：N 映射）。
__global__ void duplicateWithKeys(
	int P, // 点数量
	const float2* points_xy, // 点的投影到图像平面中的坐标
	const float* depths, // 点的深度
	const uint32_t* offsets, // 点偏移值,并行索引使用
	uint64_t* gaussian_keys_unsorted, // 排序前的键
	uint32_t* gaussian_values_unsorted, // 排序前的值
	int* radii, // 半径数组
	dim3 grid)
{
	auto idx = cg::this_grid().thread_rank();
	if (idx >= P)
		return;

	// Generate no key/value pair for invisible Gaussians
	if (radii[idx] > 0)
	{
		// Find this Gaussian's offset in buffer for writing keys/values.
		uint32_t off = (idx == 0) ? 0 : offsets[idx - 1];
		uint2 rect_min, rect_max;

		getRect(points_xy[idx], radii[idx], rect_min, rect_max, grid);

		// For each tile that the bounding rect overlaps, emit a 
		// key/value pair. The key is |  tile ID  |      depth      |,
		// and the value is the ID of the Gaussian. Sorting the values 
		// with this key yields Gaussian IDs in a list, such that they
		// are first sorted by tile and then by depth. 
		for (int y = rect_min.y; y < rect_max.y; y++)
		{
			for (int x = rect_min.x; x < rect_max.x; x++)
			{
				uint64_t key = y * grid.x + x;
				key <<= 32;
				key |= *((uint32_t*)&depths[idx]);
				gaussian_keys_unsorted[off] = key;
				gaussian_values_unsorted[off] = idx;
				off++;
			}
		}
	}
}

// Check keys to see if it is at the start/end of one tile's range in 
// the full sorted list. If yes, write start/end of this tile. 
// Run once per instanced (duplicated) Gaussian ID.
__global__ void identifyTileRanges(int L, uint64_t* point_list_keys, uint2* ranges)
{
	auto idx = cg::this_grid().thread_rank();
	if (idx >= L)
		return;

	// Read tile ID from key. Update start/end of tile range if at limit.
	uint64_t key = point_list_keys[idx];
	uint32_t currtile = key >> 32;
	if (idx == 0)
		ranges[currtile].x = 0;
	else
	{
		uint32_t prevtile = point_list_keys[idx - 1] >> 32;
		if (currtile != prevtile)
		{
			ranges[prevtile].y = idx;
			ranges[currtile].x = idx;
		}
	}
	if (idx == L - 1)
		ranges[currtile].y = L;
}

// Mark Gaussians as visible/invisible, based on view frustum testing(视锥体试验)
void CudaRasterizer::Rasterizer::markVisible(
	int P,
	float* means3D,
	float* viewmatrix,
	float* projmatrix,
	bool* present)
{
	checkFrustum << <(P + 255) / 256, 256 >> > (// P是点云数量，这就是开满了所有线程,一个线程计算一个check
		P,
		means3D,
		viewmatrix, projmatrix,
		present);
}

CudaRasterizer::GeometryState CudaRasterizer::GeometryState::fromChunk(char*& chunk, size_t P)
{
	GeometryState geom;
	obtain(chunk, geom.depths, P, 128);
	obtain(chunk, geom.clamped, P * 3, 128);
	obtain(chunk, geom.internal_radii, P, 128);
	obtain(chunk, geom.means2D, P, 128);
	obtain(chunk, geom.cov3D, P * 6, 128);
	obtain(chunk, geom.conic_opacity, P, 128);
	obtain(chunk, geom.rgb, P * 3, 128);
	obtain(chunk, geom.tiles_touched, P, 128);
	cub::DeviceScan::InclusiveSum(nullptr, geom.scan_size, geom.tiles_touched, geom.tiles_touched, P);
	obtain(chunk, geom.scanning_space, geom.scan_size, 128);
	obtain(chunk, geom.point_offsets, P, 128);
	return geom;
}

CudaRasterizer::ImageState CudaRasterizer::ImageState::fromChunk(char*& chunk, size_t N)
{
	ImageState img;
	obtain(chunk, img.accum_alpha, N, 128);
	obtain(chunk, img.n_contrib, N, 128);
	obtain(chunk, img.ranges, N, 128);
	return img;
}

CudaRasterizer::BinningState CudaRasterizer::BinningState::fromChunk(char*& chunk, size_t P)
{
	BinningState binning;
	obtain(chunk, binning.point_list, P, 128);
	obtain(chunk, binning.point_list_unsorted, P, 128);
	obtain(chunk, binning.point_list_keys, P, 128);
	obtain(chunk, binning.point_list_keys_unsorted, P, 128);
	cub::DeviceRadixSort::SortPairs(
		nullptr, binning.sorting_size,
		binning.point_list_keys_unsorted, binning.point_list_keys,
		binning.point_list_unsorted, binning.point_list, P);
	obtain(chunk, binning.list_sorting_space, binning.sorting_size, 128);
	return binning;
}

// Forward rendering procedure for differentiable rasterization
// of Gaussians.
int CudaRasterizer::Rasterizer::forward(
	std::function<char* (size_t)> geometryBuffer,
	std::function<char* (size_t)> binningBuffer,
	std::function<char* (size_t)> imageBuffer,
	const int P, int D, int M,
	const float* background,
	const int width, int height,
	const float* means3D,
	const float* shs,
	const float* colors_precomp,
	const float* opacities,
	const float* scales,
	const float scale_modifier,
	const float* rotations,
	const float* cov3D_precomp,
	const float* viewmatrix,
	const float* projmatrix,
	const float* cam_pos,
	const float tan_fovx, float tan_fovy,
	const bool prefiltered,
	float* out_color,
	float* out_depth,
	float* out_alpha,
	int* radii,
	bool debug)
{
	/*
	这段代码计算了相机的焦距（focal length）在图像的纵向和横向方向上的值。
	具体来说，focal_y 和 focal_x 是计算得到的焦距值，表示相机在垂直方向和水平方向上的焦距。
	tan_fovy 和 tan_fovx 是视场角的切线值，用于计算焦距。
	focal_y和focal_x不应该是一样的吗？好怪
	*/
	const float focal_y = height / (2.0f * tan_fovy);
	const float focal_x = width / (2.0f * tan_fovx);

	size_t chunk_size = required<GeometryState>(P); // 计算了GeometryState所需的大小
	char* chunkptr = geometryBuffer(chunk_size);
	GeometryState geomState = GeometryState::fromChunk(chunkptr, P);

	if (radii == nullptr)
	{
		radii = geomState.internal_radii;
	}

	// Create Tiles
	dim3 tile_grid((width + BLOCK_X - 1) / BLOCK_X, (height + BLOCK_Y - 1) / BLOCK_Y, 1);// 这个是每个tile中的像素长宽数
	dim3 block(BLOCK_X, BLOCK_Y, 1); // 这个是描述有x*y个由上面那个大小tile组成的最终像素平面

	// Dynamically resize image-based auxiliary buffers during training
	size_t img_chunk_size = required<ImageState>(width * height);
	char* img_chunkptr = imageBuffer(img_chunk_size);
	ImageState imgState = ImageState::fromChunk(img_chunkptr, width * height);

	if (NUM_CHANNELS != 3 && colors_precomp == nullptr)
	{
		throw std::runtime_error("For non-RGB, provide precomputed Gaussian colors!");
	}

	// Run preprocessing per-Gaussian (transformation, bounding, conversion of SHs to RGB)
	CHECK_CUDA(FORWARD::preprocess(
		P, D, M,
		means3D,
		(glm::vec3*)scales,
		scale_modifier,
		(glm::vec4*)rotations,
		opacities,
		shs,
		geomState.clamped,
		cov3D_precomp,
		colors_precomp,
		viewmatrix, projmatrix,
		(glm::vec3*)cam_pos,
		width, height,
		focal_x, focal_y,
		tan_fovx, tan_fovy,
		radii,
		geomState.means2D,
		geomState.depths,
		geomState.cov3D,
		geomState.rgb,
		geomState.conic_opacity,
		tile_grid,
		geomState.tiles_touched,
		prefiltered
	), debug)

	// Compute prefix sum over full list of touched tile counts by Gaussians
	// E.g., [2, 3, 0, 2, 1] -> [2, 5, 5, 7, 8]
	CHECK_CUDA(cub::DeviceScan::InclusiveSum(geomState.scanning_space, geomState.scan_size, geomState.tiles_touched, geomState.point_offsets, P), debug)

	// Retrieve total number of Gaussian instances to launch and resize aux buffers
	int num_rendered;
	CHECK_CUDA(cudaMemcpy(&num_rendered, geomState.point_offsets + P - 1, sizeof(int), cudaMemcpyDeviceToHost), debug);

	size_t binning_chunk_size = required<BinningState>(num_rendered);
	char* binning_chunkptr = binningBuffer(binning_chunk_size);
	BinningState binningState = BinningState::fromChunk(binning_chunkptr, num_rendered);

	// For each instance to be rendered, produce adequate [ tile | depth ] key 
	// and corresponding dublicated Gaussian indices to be sorted
	duplicateWithKeys << <(P + 255) / 256, 256 >> > (
		P,
		geomState.means2D,
		geomState.depths,
		geomState.point_offsets,
		binningState.point_list_keys_unsorted,
		binningState.point_list_unsorted,
		radii,
		tile_grid)
	CHECK_CUDA(, debug)

	int bit = getHigherMsb(tile_grid.x * tile_grid.y);

	// Sort complete list of (duplicated) Gaussian indices by keys
	CHECK_CUDA(cub::DeviceRadixSort::SortPairs(
		binningState.list_sorting_space,
		binningState.sorting_size,
		binningState.point_list_keys_unsorted, binningState.point_list_keys,
		binningState.point_list_unsorted, binningState.point_list,
		num_rendered, 0, 32 + bit), debug)

	CHECK_CUDA(cudaMemset(imgState.ranges, 0, tile_grid.x * tile_grid.y * sizeof(uint2)), debug);

	// Identify start and end of per-tile workloads in sorted list
	if (num_rendered > 0)
		identifyTileRanges << <(num_rendered + 255) / 256, 256 >> > (
			num_rendered,
			binningState.point_list_keys,
			imgState.ranges);
	CHECK_CUDA(, debug)

	// Let each tile blend its range of Gaussians independently in parallel
	const float* feature_ptr = colors_precomp != nullptr ? colors_precomp : geomState.rgb;
	CHECK_CUDA(FORWARD::render(
		tile_grid, block,
		imgState.ranges,
		binningState.point_list,
		width, height,
		geomState.means2D,
		feature_ptr,
		geomState.depths,
		geomState.conic_opacity,
		imgState.accum_alpha,
		imgState.n_contrib,
		background,
		out_color,
		out_depth,
		out_alpha), debug)

	return num_rendered;
}

// Produce necessary gradients for optimization, corresponding
// to forward render pass
void CudaRasterizer::Rasterizer::backward(
	const int P, int D, int M, int R,
	const float* background,
	const int width, int height,
	const float* means3D,
	const float* shs,
	const float* colors_precomp,
	const float* scales,
	const float scale_modifier,
	const float* rotations,
	const float* cov3D_precomp,
	const float* viewmatrix,
	const float* projmatrix,
	const float* campos,
	const float tan_fovx, float tan_fovy,
	const int* radii,
	char* geom_buffer,
	char* binning_buffer,
	char* img_buffer,
	const float* dL_dpix,
<<<<<<< HEAD
	const float* dL_depths,
=======
	const float* dL_dpix_depth,
>>>>>>> cba01b92
	float* dL_dmean2D,
	float* dL_dconic,
	float* dL_dopacity,
	float* dL_dcolor,
	float* dL_ddepth,
	float* dL_dmean3D,
	float* dL_dcov3D,
	float* dL_dsh,
	float* dL_dscale,
	float* dL_drot,
	bool debug)
{
	GeometryState geomState = GeometryState::fromChunk(geom_buffer, P);
	BinningState binningState = BinningState::fromChunk(binning_buffer, R);
	ImageState imgState = ImageState::fromChunk(img_buffer, width * height);

	if (radii == nullptr)
	{
		radii = geomState.internal_radii;
	}

	const float focal_y = height / (2.0f * tan_fovy);
	const float focal_x = width / (2.0f * tan_fovx);

	const dim3 tile_grid((width + BLOCK_X - 1) / BLOCK_X, (height + BLOCK_Y - 1) / BLOCK_Y, 1);
	const dim3 block(BLOCK_X, BLOCK_Y, 1);

	// Compute loss gradients w.r.t. 2D mean position, conic matrix,
	// opacity and RGB of Gaussians from per-pixel loss gradients.
	// If we were given precomputed colors and not SHs, use them.
	const float* color_ptr = (colors_precomp != nullptr) ? colors_precomp : geomState.rgb;
	const float* depth_ptr = geomState.depths;
	CHECK_CUDA(BACKWARD::render(
		tile_grid,
		block,
		imgState.ranges,
		binningState.point_list,
		width, height,
		background,
		geomState.means2D,
		geomState.conic_opacity,
		color_ptr,
		depth_ptr,
		imgState.accum_alpha,
		imgState.n_contrib,
		dL_dpix,
<<<<<<< HEAD
		dL_depths,
=======
		dL_dpix_depth,
>>>>>>> cba01b92
		(float3*)dL_dmean2D,
		(float4*)dL_dconic,
		dL_dopacity,
		dL_dcolor,
		dL_ddepth), debug)

	// Take care of the rest of preprocessing. Was the precomputed covariance
	// given to us or a scales/rot pair? If precomputed, pass that. If not,
	// use the one we computed ourselves.
	const float* cov3D_ptr = (cov3D_precomp != nullptr) ? cov3D_precomp : geomState.cov3D;
	CHECK_CUDA(BACKWARD::preprocess(P, D, M,
		(float3*)means3D,
		radii,
		shs,
		geomState.clamped,
		(glm::vec3*)scales,
		(glm::vec4*)rotations,
		scale_modifier,
		cov3D_ptr,
		viewmatrix,
		projmatrix,
		focal_x, focal_y,
		tan_fovx, tan_fovy,
		(glm::vec3*)campos,
		(float3*)dL_dmean2D,
		dL_dconic,
		(glm::vec3*)dL_dmean3D,
		dL_dcolor,
		dL_ddepth,
		dL_dcov3D,
		dL_dsh,
		(glm::vec3*)dL_dscale,
		(glm::vec4*)dL_drot), debug)
}<|MERGE_RESOLUTION|>--- conflicted
+++ resolved
@@ -374,11 +374,7 @@
 	char* binning_buffer,
 	char* img_buffer,
 	const float* dL_dpix,
-<<<<<<< HEAD
-	const float* dL_depths,
-=======
 	const float* dL_dpix_depth,
->>>>>>> cba01b92
 	float* dL_dmean2D,
 	float* dL_dconic,
 	float* dL_dopacity,
@@ -425,11 +421,7 @@
 		imgState.accum_alpha,
 		imgState.n_contrib,
 		dL_dpix,
-<<<<<<< HEAD
-		dL_depths,
-=======
 		dL_dpix_depth,
->>>>>>> cba01b92
 		(float3*)dL_dmean2D,
 		(float4*)dL_dconic,
 		dL_dopacity,
