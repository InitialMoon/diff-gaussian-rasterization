/*
 * Copyright (C) 2023, Inria
 * GRAPHDECO research group, https://team.inria.fr/graphdeco
 * All rights reserved.
 *
 * This software is free for non-commercial, research and evaluation use 
 * under the terms of the LICENSE.md file.
 *
 * For inquiries contact  george.drettakis@inria.fr
 */

#ifndef CUDA_RASTERIZER_H_INCLUDED
#define CUDA_RASTERIZER_H_INCLUDED

#include <vector>
#include <functional>

namespace CudaRasterizer
{
	class Rasterizer
	{
	public:

		static void markVisible(
			int P,
			float* means3D,
			float* viewmatrix,
			float* projmatrix,
			bool* present);

		static int forward(
			std::function<char* (size_t)> geometryBuffer,
			std::function<char* (size_t)> binningBuffer,
			std::function<char* (size_t)> imageBuffer,
			const int P, int D, int M,
			const float* background,
			const int width, int height,
			const float* means3D,
			const float* shs,
			const float* colors_precomp,
			const float* opacities,
			const float* scales,
			const float scale_modifier,
			const float* rotations,
			const float* cov3D_precomp,
			const float* viewmatrix,
			const float* projmatrix,
			const float* cam_pos,
			const float tan_fovx, float tan_fovy,
			const bool prefiltered,
			float* out_color,
			float* out_depth,
			float* out_alpha,
			int* radii = nullptr,
			bool debug = false);

		static void backward(
			const int P, int D, int M, int R,
			const float* background,
			const int width, int height,
			const float* means3D,
			const float* shs,
			const float* colors_precomp,
			const float* scales,
			const float scale_modifier,
			const float* rotations,
			const float* cov3D_precomp,
			const float* viewmatrix,
			const float* projmatrix,
			const float* campos,
			const float tan_fovx, float tan_fovy,
			const int* radii,
			char* geom_buffer,
			char* binning_buffer,
			char* image_buffer,
			const float* dL_dpix,
<<<<<<< HEAD
			const float* dL_depths,
=======
			const float* dL_dpix_depth,
>>>>>>> cba01b92
			float* dL_dmean2D,
			float* dL_dconic,
			float* dL_dopacity,
			float* dL_dcolor,
			float* dL_ddepth,
			float* dL_dmean3D,
			float* dL_dcov3D,
			float* dL_dsh,
			float* dL_dscale,
			float* dL_drot,
			bool debug);
	};
};

#endif<|MERGE_RESOLUTION|>--- conflicted
+++ resolved
@@ -74,11 +74,7 @@
 			char* binning_buffer,
 			char* image_buffer,
 			const float* dL_dpix,
-<<<<<<< HEAD
-			const float* dL_depths,
-=======
 			const float* dL_dpix_depth,
->>>>>>> cba01b92
 			float* dL_dmean2D,
 			float* dL_dconic,
 			float* dL_dopacity,
