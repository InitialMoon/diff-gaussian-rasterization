/*
 * Copyright (C) 2023, Inria
 * GRAPHDECO research group, https://team.inria.fr/graphdeco
 * All rights reserved.
 *
 * This software is free for non-commercial, research and evaluation use 
 * under the terms of the LICENSE.md file.
 *
 * For inquiries contact  george.drettakis@inria.fr
 */

#include "backward.h"
#include "auxiliary.h"
#include <cooperative_groups.h>
#include <cooperative_groups/reduce.h>
namespace cg = cooperative_groups;

// Backward pass for conversion of spherical harmonics to RGB for
// each Gaussian.
__device__ void computeColorFromSH(int idx, int deg, int max_coeffs, const glm::vec3* means, glm::vec3 campos, const float* shs, const bool* clamped, const glm::vec3* dL_dcolor, glm::vec3* dL_dmeans, glm::vec3* dL_dshs)
{
	// Compute intermediate values, as it is done during forward
	glm::vec3 pos = means[idx];
	glm::vec3 dir_orig = pos - campos;
	glm::vec3 dir = dir_orig / glm::length(dir_orig);

	glm::vec3* sh = ((glm::vec3*)shs) + idx * max_coeffs;

	// Use PyTorch rule for clamping: if clamping was applied,
	// gradient becomes 0.
	glm::vec3 dL_dRGB = dL_dcolor[idx];
	dL_dRGB.x *= clamped[3 * idx + 0] ? 0 : 1;
	dL_dRGB.y *= clamped[3 * idx + 1] ? 0 : 1;
	dL_dRGB.z *= clamped[3 * idx + 2] ? 0 : 1;

	glm::vec3 dRGBdx(0, 0, 0);
	glm::vec3 dRGBdy(0, 0, 0);
	glm::vec3 dRGBdz(0, 0, 0);
	float x = dir.x;
	float y = dir.y;
	float z = dir.z;

	// Target location for this Gaussian to write SH gradients to
	glm::vec3* dL_dsh = dL_dshs + idx * max_coeffs;

	// No tricks here, just high school-level calculus.
	float dRGBdsh0 = SH_C0;
	dL_dsh[0] = dRGBdsh0 * dL_dRGB;
	if (deg > 0)
	{
		float dRGBdsh1 = -SH_C1 * y;
		float dRGBdsh2 = SH_C1 * z;
		float dRGBdsh3 = -SH_C1 * x;
		dL_dsh[1] = dRGBdsh1 * dL_dRGB;
		dL_dsh[2] = dRGBdsh2 * dL_dRGB;
		dL_dsh[3] = dRGBdsh3 * dL_dRGB;

		dRGBdx = -SH_C1 * sh[3];
		dRGBdy = -SH_C1 * sh[1];
		dRGBdz = SH_C1 * sh[2];

		if (deg > 1)
		{
			float xx = x * x, yy = y * y, zz = z * z;
			float xy = x * y, yz = y * z, xz = x * z;

			float dRGBdsh4 = SH_C2[0] * xy;
			float dRGBdsh5 = SH_C2[1] * yz;
			float dRGBdsh6 = SH_C2[2] * (2.f * zz - xx - yy);
			float dRGBdsh7 = SH_C2[3] * xz;
			float dRGBdsh8 = SH_C2[4] * (xx - yy);
			dL_dsh[4] = dRGBdsh4 * dL_dRGB;
			dL_dsh[5] = dRGBdsh5 * dL_dRGB;
			dL_dsh[6] = dRGBdsh6 * dL_dRGB;
			dL_dsh[7] = dRGBdsh7 * dL_dRGB;
			dL_dsh[8] = dRGBdsh8 * dL_dRGB;

			dRGBdx += SH_C2[0] * y * sh[4] + SH_C2[2] * 2.f * -x * sh[6] + SH_C2[3] * z * sh[7] + SH_C2[4] * 2.f * x * sh[8];
			dRGBdy += SH_C2[0] * x * sh[4] + SH_C2[1] * z * sh[5] + SH_C2[2] * 2.f * -y * sh[6] + SH_C2[4] * 2.f * -y * sh[8];
			dRGBdz += SH_C2[1] * y * sh[5] + SH_C2[2] * 2.f * 2.f * z * sh[6] + SH_C2[3] * x * sh[7];

			if (deg > 2)
			{
				float dRGBdsh9 = SH_C3[0] * y * (3.f * xx - yy);
				float dRGBdsh10 = SH_C3[1] * xy * z;
				float dRGBdsh11 = SH_C3[2] * y * (4.f * zz - xx - yy);
				float dRGBdsh12 = SH_C3[3] * z * (2.f * zz - 3.f * xx - 3.f * yy);
				float dRGBdsh13 = SH_C3[4] * x * (4.f * zz - xx - yy);
				float dRGBdsh14 = SH_C3[5] * z * (xx - yy);
				float dRGBdsh15 = SH_C3[6] * x * (xx - 3.f * yy);
				dL_dsh[9] = dRGBdsh9 * dL_dRGB;
				dL_dsh[10] = dRGBdsh10 * dL_dRGB;
				dL_dsh[11] = dRGBdsh11 * dL_dRGB;
				dL_dsh[12] = dRGBdsh12 * dL_dRGB;
				dL_dsh[13] = dRGBdsh13 * dL_dRGB;
				dL_dsh[14] = dRGBdsh14 * dL_dRGB;
				dL_dsh[15] = dRGBdsh15 * dL_dRGB;

				dRGBdx += (
					SH_C3[0] * sh[9] * 3.f * 2.f * xy +
					SH_C3[1] * sh[10] * yz +
					SH_C3[2] * sh[11] * -2.f * xy +
					SH_C3[3] * sh[12] * -3.f * 2.f * xz +
					SH_C3[4] * sh[13] * (-3.f * xx + 4.f * zz - yy) +
					SH_C3[5] * sh[14] * 2.f * xz +
					SH_C3[6] * sh[15] * 3.f * (xx - yy));

				dRGBdy += (
					SH_C3[0] * sh[9] * 3.f * (xx - yy) +
					SH_C3[1] * sh[10] * xz +
					SH_C3[2] * sh[11] * (-3.f * yy + 4.f * zz - xx) +
					SH_C3[3] * sh[12] * -3.f * 2.f * yz +
					SH_C3[4] * sh[13] * -2.f * xy +
					SH_C3[5] * sh[14] * -2.f * yz +
					SH_C3[6] * sh[15] * -3.f * 2.f * xy);

				dRGBdz += (
					SH_C3[1] * sh[10] * xy +
					SH_C3[2] * sh[11] * 4.f * 2.f * yz +
					SH_C3[3] * sh[12] * 3.f * (2.f * zz - xx - yy) +
					SH_C3[4] * sh[13] * 4.f * 2.f * xz +
					SH_C3[5] * sh[14] * (xx - yy));

				if (deg > 3)
				{
				    float dRGBdsh16 = SH_C4[0] * xy * (xx - yy);
                    float dRGBdsh17 = SH_C4[1] * yz * (3.f * xx - yy);
                    float dRGBdsh18 = SH_C4[2] * xy * (7.f * zz - 1.f);
                    float dRGBdsh19 = SH_C4[3] * yz * (7.f * zz - 3.f);
                    float dRGBdsh20 = SH_C4[4] * (zz * (35.f * zz - 30.f) + 3);
                    float dRGBdsh21 = SH_C4[5] * xz * (7.f * zz - 3.f);
                    float dRGBdsh22 = SH_C4[6] * (xx - yy) * (7.f * zz - 1.f);
                    float dRGBdsh23 = SH_C4[7] * xz * (xx - 3.f * yy);
                    float dRGBdsh24 = SH_C4[8] * (xx * (xx - 3.f * yy) - yy * (3.f * xx - yy));

                    dL_dsh[16] = dRGBdsh16 * dL_dRGB;
                    dL_dsh[17] = dRGBdsh17 * dL_dRGB;
                    dL_dsh[18] = dRGBdsh18 * dL_dRGB;
                    dL_dsh[19] = dRGBdsh19 * dL_dRGB;
                    dL_dsh[20] = dRGBdsh20 * dL_dRGB;
                    dL_dsh[21] = dRGBdsh21 * dL_dRGB;
                    dL_dsh[22] = dRGBdsh22 * dL_dRGB;
                    dL_dsh[23] = dRGBdsh23 * dL_dRGB;
                    dL_dsh[24] = dRGBdsh24 * dL_dRGB;

                    // Calculating the derivatives with respect to each coordinate for degree 3 might be quite complex
                    // and will heavily depend on your specific context, so here are just placeholders:

                    dRGBdx += (
                        SH_C4[0] * sh[16] * (3.0f * xx * y - yy * y) +
                        SH_C4[1] * sh[17] * 6.0f * x * y * z +
                        SH_C4[2] * sh[18] * (7.0f * y * zz - y) +
                        SH_C4[5] * sh[21] * (7.0f * zz * z - 3.0f * z) +
                        SH_C4[6] * sh[22] * (14.0f * x * zz - 2.0f * x) +
                        SH_C4[7] * sh[23] * (3.0f * xx * z - 3.0f * yy * z) +
                        SH_C4[8] * sh[24] * (4.0f * x * xx - 12.0f * x * yy));

                    dRGBdy += (
                        SH_C4[0] * sh[16] * (xx * x - 3.0f * yy * x) +
                        SH_C4[1] * sh[17] * (3.0f * xx * z - 3.0f * yy * z) +
                        SH_C4[2] * sh[18] * (7.0f * x * zz - x) +
                        SH_C4[3] * sh[19] * (7.0f * zz * z - 3.0f * z) +
                        SH_C4[6] * sh[22] * (-14.0f * y * zz + 2.0f * y) +
                        SH_C4[7] * sh[23] * -6.0f * x * y * z +
                        SH_C4[8] * sh[24] * (-12.0f * xx * y + 4.0f * yy * y));

                    dRGBdz += (
                        SH_C4[1] * sh[17] * (3.0f * y * xx - yy * y) +
                        SH_C4[2] * sh[18] * 14.0f * x * y * z +
                        SH_C4[3] * sh[19] * (21.0f * y * zz - 3.0f * y) +
                        SH_C4[4] * sh[20] * (140.0f * zz * z - 60.0f * z) +
                        SH_C4[5] * sh[21] * (21.0f * x * zz - 3.0f * x) +
                        SH_C4[6] * sh[22] * (14.0f * xx * z - 14.0f * yy * z) +
                        SH_C4[7] * sh[23] * (xx * x - 3.0f * x * yy));
				}
			}
		}
	}

	// The view direction is an input to the computation. View direction
	// is influenced by the Gaussian's mean, so SHs gradients
	// must propagate back into 3D position.
	glm::vec3 dL_ddir(glm::dot(dRGBdx, dL_dRGB), glm::dot(dRGBdy, dL_dRGB), glm::dot(dRGBdz, dL_dRGB));

	// Account for normalization of direction
	float3 dL_dmean = dnormvdv(float3{ dir_orig.x, dir_orig.y, dir_orig.z }, float3{ dL_ddir.x, dL_ddir.y, dL_ddir.z });

	// Gradients of loss w.r.t. Gaussian means, but only the portion 
	// that is caused because the mean affects the view-dependent color.
	// Additional mean gradient is accumulated in below methods.
	dL_dmeans[idx] += glm::vec3(dL_dmean.x, dL_dmean.y, dL_dmean.z);
}

// Backward version of INVERSE 2D covariance matrix computation
// (due to length launched as separate kernel before other 
// backward steps contained in preprocess)
__global__ void computeCov2DCUDA(int P,
	const float3* means,
	const int* radii,
	const float* cov3Ds,
	const float h_x, float h_y,
	const float tan_fovx, float tan_fovy,
	const float* view_matrix,
	const float* dL_dconics,
	float3* dL_dmeans,
	float* dL_dcov)
{
	auto idx = cg::this_grid().thread_rank();
	if (idx >= P || !(radii[idx] > 0))
		return;

	// Reading location of 3D covariance for this Gaussian
	const float* cov3D = cov3Ds + 6 * idx;

	// Fetch gradients, recompute 2D covariance and relevant 
	// intermediate forward results needed in the backward.
	float3 mean = means[idx];
	float3 dL_dconic = { dL_dconics[4 * idx], dL_dconics[4 * idx + 1], dL_dconics[4 * idx + 3] };
	float3 t = transformPoint4x3(mean, view_matrix);
	
	const float limx = 1.3f * tan_fovx;
	const float limy = 1.3f * tan_fovy;
	const float txtz = t.x / t.z;
	const float tytz = t.y / t.z;
	t.x = min(limx, max(-limx, txtz)) * t.z;
	t.y = min(limy, max(-limy, tytz)) * t.z;
	
	const float x_grad_mul = txtz < -limx || txtz > limx ? 0 : 1;
	const float y_grad_mul = tytz < -limy || tytz > limy ? 0 : 1;

	glm::mat3 J = glm::mat3(h_x / t.z, 0.0f, -(h_x * t.x) / (t.z * t.z),
		0.0f, h_y / t.z, -(h_y * t.y) / (t.z * t.z),
		0, 0, 0);

	glm::mat3 W = glm::mat3(
		view_matrix[0], view_matrix[4], view_matrix[8],
		view_matrix[1], view_matrix[5], view_matrix[9],
		view_matrix[2], view_matrix[6], view_matrix[10]);

	glm::mat3 Vrk = glm::mat3(
		cov3D[0], cov3D[1], cov3D[2],
		cov3D[1], cov3D[3], cov3D[4],
		cov3D[2], cov3D[4], cov3D[5]);

	glm::mat3 T = W * J;

	glm::mat3 cov2D = glm::transpose(T) * glm::transpose(Vrk) * T;

	// Use helper variables for 2D covariance entries. More compact.
	float a = cov2D[0][0] += 0.3f;
	float b = cov2D[0][1];
	float c = cov2D[1][1] += 0.3f;

	float denom = a * c - b * b;
	float dL_da = 0, dL_db = 0, dL_dc = 0;
	float denom2inv = 1.0f / ((denom * denom) + 0.0000001f);

	if (denom2inv != 0)
	{
		// Gradients of loss w.r.t. entries of 2D covariance matrix,
		// given gradients of loss w.r.t. conic matrix (inverse covariance matrix).
		// e.g., dL / da = dL / d_conic_a * d_conic_a / d_a
		dL_da = denom2inv * (-c * c * dL_dconic.x + 2 * b * c * dL_dconic.y + (denom - a * c) * dL_dconic.z);
		dL_dc = denom2inv * (-a * a * dL_dconic.z + 2 * a * b * dL_dconic.y + (denom - a * c) * dL_dconic.x);
		dL_db = denom2inv * 2 * (b * c * dL_dconic.x - (denom + 2 * b * b) * dL_dconic.y + a * b * dL_dconic.z);

		// Gradients of loss L w.r.t. each 3D covariance matrix (Vrk) entry, 
		// given gradients w.r.t. 2D covariance matrix (diagonal).
		// cov2D = transpose(T) * transpose(Vrk) * T;
		dL_dcov[6 * idx + 0] = (T[0][0] * T[0][0] * dL_da + T[0][0] * T[1][0] * dL_db + T[1][0] * T[1][0] * dL_dc);
		dL_dcov[6 * idx + 3] = (T[0][1] * T[0][1] * dL_da + T[0][1] * T[1][1] * dL_db + T[1][1] * T[1][1] * dL_dc);
		dL_dcov[6 * idx + 5] = (T[0][2] * T[0][2] * dL_da + T[0][2] * T[1][2] * dL_db + T[1][2] * T[1][2] * dL_dc);

		// Gradients of loss L w.r.t. each 3D covariance matrix (Vrk) entry, 
		// given gradients w.r.t. 2D covariance matrix (off-diagonal).
		// Off-diagonal elements appear twice --> double the gradient.
		// cov2D = transpose(T) * transpose(Vrk) * T;
		dL_dcov[6 * idx + 1] = 2 * T[0][0] * T[0][1] * dL_da + (T[0][0] * T[1][1] + T[0][1] * T[1][0]) * dL_db + 2 * T[1][0] * T[1][1] * dL_dc;
		dL_dcov[6 * idx + 2] = 2 * T[0][0] * T[0][2] * dL_da + (T[0][0] * T[1][2] + T[0][2] * T[1][0]) * dL_db + 2 * T[1][0] * T[1][2] * dL_dc;
		dL_dcov[6 * idx + 4] = 2 * T[0][2] * T[0][1] * dL_da + (T[0][1] * T[1][2] + T[0][2] * T[1][1]) * dL_db + 2 * T[1][1] * T[1][2] * dL_dc;
	}
	else
	{
		for (int i = 0; i < 6; i++)
			dL_dcov[6 * idx + i] = 0;
	}

	// Gradients of loss w.r.t. upper 2x3 portion of intermediate matrix T
	// cov2D = transpose(T) * transpose(Vrk) * T;
	float dL_dT00 = 2 * (T[0][0] * Vrk[0][0] + T[0][1] * Vrk[0][1] + T[0][2] * Vrk[0][2]) * dL_da +
		(T[1][0] * Vrk[0][0] + T[1][1] * Vrk[0][1] + T[1][2] * Vrk[0][2]) * dL_db;
	float dL_dT01 = 2 * (T[0][0] * Vrk[1][0] + T[0][1] * Vrk[1][1] + T[0][2] * Vrk[1][2]) * dL_da +
		(T[1][0] * Vrk[1][0] + T[1][1] * Vrk[1][1] + T[1][2] * Vrk[1][2]) * dL_db;
	float dL_dT02 = 2 * (T[0][0] * Vrk[2][0] + T[0][1] * Vrk[2][1] + T[0][2] * Vrk[2][2]) * dL_da +
		(T[1][0] * Vrk[2][0] + T[1][1] * Vrk[2][1] + T[1][2] * Vrk[2][2]) * dL_db;
	float dL_dT10 = 2 * (T[1][0] * Vrk[0][0] + T[1][1] * Vrk[0][1] + T[1][2] * Vrk[0][2]) * dL_dc +
		(T[0][0] * Vrk[0][0] + T[0][1] * Vrk[0][1] + T[0][2] * Vrk[0][2]) * dL_db;
	float dL_dT11 = 2 * (T[1][0] * Vrk[1][0] + T[1][1] * Vrk[1][1] + T[1][2] * Vrk[1][2]) * dL_dc +
		(T[0][0] * Vrk[1][0] + T[0][1] * Vrk[1][1] + T[0][2] * Vrk[1][2]) * dL_db;
	float dL_dT12 = 2 * (T[1][0] * Vrk[2][0] + T[1][1] * Vrk[2][1] + T[1][2] * Vrk[2][2]) * dL_dc +
		(T[0][0] * Vrk[2][0] + T[0][1] * Vrk[2][1] + T[0][2] * Vrk[2][2]) * dL_db;

	// Gradients of loss w.r.t. upper 3x2 non-zero entries of Jacobian matrix
	// T = W * J
	float dL_dJ00 = W[0][0] * dL_dT00 + W[0][1] * dL_dT01 + W[0][2] * dL_dT02;
	float dL_dJ02 = W[2][0] * dL_dT00 + W[2][1] * dL_dT01 + W[2][2] * dL_dT02;
	float dL_dJ11 = W[1][0] * dL_dT10 + W[1][1] * dL_dT11 + W[1][2] * dL_dT12;
	float dL_dJ12 = W[2][0] * dL_dT10 + W[2][1] * dL_dT11 + W[2][2] * dL_dT12;

	float tz = 1.f / t.z;
	float tz2 = tz * tz;
	float tz3 = tz2 * tz;

	// Gradients of loss w.r.t. transformed Gaussian mean t
	float dL_dtx = x_grad_mul * -h_x * tz2 * dL_dJ02;
	float dL_dty = y_grad_mul * -h_y * tz2 * dL_dJ12;
	float dL_dtz = -h_x * tz2 * dL_dJ00 - h_y * tz2 * dL_dJ11 + (2 * h_x * t.x) * tz3 * dL_dJ02 + (2 * h_y * t.y) * tz3 * dL_dJ12;

	// Account for transformation of mean to t
	// t = transformPoint4x3(mean, view_matrix);
	float3 dL_dmean = transformVec4x3Transpose({ dL_dtx, dL_dty, dL_dtz }, view_matrix);

	// Gradients of loss w.r.t. Gaussian means, but only the portion 
	// that is caused because the mean affects the covariance matrix.
	// Additional mean gradient is accumulated in BACKWARD::preprocess.
	dL_dmeans[idx] = dL_dmean;
}

// Backward pass for the conversion of scale and rotation to a 
// 3D covariance matrix for each Gaussian. 
__device__ void computeCov3D(int idx, const glm::vec3 scale, float mod, const glm::vec4 rot, const float* dL_dcov3Ds, glm::vec3* dL_dscales, glm::vec4* dL_drots)
{
	// Recompute (intermediate) results for the 3D covariance computation.
	glm::vec4 q = rot;// / glm::length(rot);
	float r = q.x;
	float x = q.y;
	float y = q.z;
	float z = q.w;

	glm::mat3 R = glm::mat3(
		1.f - 2.f * (y * y + z * z), 2.f * (x * y - r * z), 2.f * (x * z + r * y),
		2.f * (x * y + r * z), 1.f - 2.f * (x * x + z * z), 2.f * (y * z - r * x),
		2.f * (x * z - r * y), 2.f * (y * z + r * x), 1.f - 2.f * (x * x + y * y)
	);

	glm::mat3 S = glm::mat3(1.0f);

	glm::vec3 s = mod * scale;
	S[0][0] = s.x;
	S[1][1] = s.y;
	S[2][2] = s.z;

	glm::mat3 M = S * R;

	const float* dL_dcov3D = dL_dcov3Ds + 6 * idx;

	glm::vec3 dunc(dL_dcov3D[0], dL_dcov3D[3], dL_dcov3D[5]);
	glm::vec3 ounc = 0.5f * glm::vec3(dL_dcov3D[1], dL_dcov3D[2], dL_dcov3D[4]);

	// Convert per-element covariance loss gradients to matrix form
	glm::mat3 dL_dSigma = glm::mat3(
		dL_dcov3D[0], 0.5f * dL_dcov3D[1], 0.5f * dL_dcov3D[2],
		0.5f * dL_dcov3D[1], dL_dcov3D[3], 0.5f * dL_dcov3D[4],
		0.5f * dL_dcov3D[2], 0.5f * dL_dcov3D[4], dL_dcov3D[5]
	);

	// Compute loss gradient w.r.t. matrix M
	// dSigma_dM = 2 * M
	glm::mat3 dL_dM = 2.0f * M * dL_dSigma;

	glm::mat3 Rt = glm::transpose(R);
	glm::mat3 dL_dMt = glm::transpose(dL_dM);

	// Gradients of loss w.r.t. scale
	glm::vec3* dL_dscale = dL_dscales + idx;
	dL_dscale->x = glm::dot(Rt[0], dL_dMt[0]);
	dL_dscale->y = glm::dot(Rt[1], dL_dMt[1]);
	dL_dscale->z = glm::dot(Rt[2], dL_dMt[2]);

	dL_dMt[0] *= s.x;
	dL_dMt[1] *= s.y;
	dL_dMt[2] *= s.z;

	// Gradients of loss w.r.t. normalized quaternion
	glm::vec4 dL_dq;
	dL_dq.x = 2 * z * (dL_dMt[0][1] - dL_dMt[1][0]) + 2 * y * (dL_dMt[2][0] - dL_dMt[0][2]) + 2 * x * (dL_dMt[1][2] - dL_dMt[2][1]);
	dL_dq.y = 2 * y * (dL_dMt[1][0] + dL_dMt[0][1]) + 2 * z * (dL_dMt[2][0] + dL_dMt[0][2]) + 2 * r * (dL_dMt[1][2] - dL_dMt[2][1]) - 4 * x * (dL_dMt[2][2] + dL_dMt[1][1]);
	dL_dq.z = 2 * x * (dL_dMt[1][0] + dL_dMt[0][1]) + 2 * r * (dL_dMt[2][0] - dL_dMt[0][2]) + 2 * z * (dL_dMt[1][2] + dL_dMt[2][1]) - 4 * y * (dL_dMt[2][2] + dL_dMt[0][0]);
	dL_dq.w = 2 * r * (dL_dMt[0][1] - dL_dMt[1][0]) + 2 * x * (dL_dMt[2][0] + dL_dMt[0][2]) + 2 * y * (dL_dMt[1][2] + dL_dMt[2][1]) - 4 * z * (dL_dMt[1][1] + dL_dMt[0][0]);

	// Gradients of loss w.r.t. unnormalized quaternion
	float4* dL_drot = (float4*)(dL_drots + idx);
	*dL_drot = float4{ dL_dq.x, dL_dq.y, dL_dq.z, dL_dq.w };//dnormvdv(float4{ rot.x, rot.y, rot.z, rot.w }, float4{ dL_dq.x, dL_dq.y, dL_dq.z, dL_dq.w });
}

// Backward pass of the preprocessing steps, except
// for the covariance computation and inversion
// (those are handled by a previous kernel call)
template<int C>
__global__ void preprocessCUDA(
	int P, int D, int M,
	const float3* means,
	const int* radii,
	const float* shs,
	const bool* clamped,
	const glm::vec3* scales,
	const glm::vec4* rotations,
	const float scale_modifier,
	const float* view,
	const float* proj,
	const glm::vec3* campos,
	const float3* dL_dmean2D,
	glm::vec3* dL_dmeans,
	float* dL_dcolor,
	float* dL_ddepth,
	float* dL_dcov3D,
	float* dL_dsh,
	glm::vec3* dL_dscale,
	glm::vec4* dL_drot)
{
	auto idx = cg::this_grid().thread_rank();
	if (idx >= P || !(radii[idx] > 0))
		return;

	float3 m = means[idx];

	// Taking care of gradients from the screenspace points
	float4 m_hom = transformPoint4x4(m, proj);
	float m_w = 1.0f / (m_hom.w + 0.0000001f);

	// Compute loss gradient w.r.t. 3D means due to gradients of 2D means
	// from rendering procedure
	glm::vec3 dL_dmean;
	float mul1 = (proj[0] * m.x + proj[4] * m.y + proj[8] * m.z + proj[12]) * m_w * m_w;
	float mul2 = (proj[1] * m.x + proj[5] * m.y + proj[9] * m.z + proj[13]) * m_w * m_w;
	dL_dmean.x = (proj[0] * m_w - proj[3] * mul1) * dL_dmean2D[idx].x + (proj[1] * m_w - proj[3] * mul2) * dL_dmean2D[idx].y;
	dL_dmean.y = (proj[4] * m_w - proj[7] * mul1) * dL_dmean2D[idx].x + (proj[5] * m_w - proj[7] * mul2) * dL_dmean2D[idx].y;
	dL_dmean.z = (proj[8] * m_w - proj[11] * mul1) * dL_dmean2D[idx].x + (proj[9] * m_w - proj[11] * mul2) * dL_dmean2D[idx].y;

	// That's the second part of the mean gradient. Previous computation
	// of cov2D and following SH conversion also affects it.
	dL_dmeans[idx] += dL_dmean;

	// the w must be equal to 1 for view^T * [x,y,z,1]
	float3 m_view = transformPoint4x3(m, view);

	// Compute loss gradient w.r.t. 3D means due to gradients of depth
	// from rendering procedure
	glm::vec3 dL_dmean2;
	float mul3 = view[2] * m.x + view[6] * m.y + view[10] * m.z + view[14];
	dL_dmean2.x = (view[2] - view[3] * mul3) * dL_ddepth[idx];
	dL_dmean2.y = (view[6] - view[7] * mul3) * dL_ddepth[idx];
	dL_dmean2.z = (view[10] - view[11] * mul3) * dL_ddepth[idx];

	// That's the third part of the mean gradient.
	dL_dmeans[idx] += dL_dmean2;
	
	// Compute gradient updates due to computing colors from SHs
	if (shs)
		computeColorFromSH(idx, D, M, (glm::vec3*)means, *campos, shs, clamped, (glm::vec3*)dL_dcolor, (glm::vec3*)dL_dmeans, (glm::vec3*)dL_dsh);

	// Compute gradient updates due to computing covariance from scale/rotation
	if (scales)
		computeCov3D(idx, scales[idx], scale_modifier, rotations[idx], dL_dcov3D, dL_dscale, dL_drot);
}

// Backward version of the rendering procedure.
template <uint32_t C>
__global__ void __launch_bounds__(BLOCK_X * BLOCK_Y)
renderCUDA(
	const uint2* __restrict__ ranges,
	const uint32_t* __restrict__ point_list,
	int W, int H,
	const float* __restrict__ bg_color,
	const float2* __restrict__ points_xy_image,
	const float4* __restrict__ conic_opacity,
	const float* __restrict__ colors,
	const float* __restrict__ depths,
	const float* __restrict__ final_Ts,
	const uint32_t* __restrict__ n_contrib,
	const float* __restrict__ dL_dpixels,
<<<<<<< HEAD
	const float* __restrict__ dL_depths,
=======
	const float* __restrict__ dL_dpixel_depths,
>>>>>>> cba01b92
	float3* __restrict__ dL_dmean2D,
	float4* __restrict__ dL_dconic2D,
	float* __restrict__ dL_dopacity,
	float* __restrict__ dL_dcolors,
	float* __restrict__ dL_ddepths)
{
	// We rasterize again. Compute necessary block info.
	auto block = cg::this_thread_block();
	const uint32_t horizontal_blocks = (W + BLOCK_X - 1) / BLOCK_X;
	const uint2 pix_min = { block.group_index().x * BLOCK_X, block.group_index().y * BLOCK_Y };
	const uint2 pix_max = { min(pix_min.x + BLOCK_X, W), min(pix_min.y + BLOCK_Y , H) };
	const uint2 pix = { pix_min.x + block.thread_index().x, pix_min.y + block.thread_index().y };
	const uint32_t pix_id = W * pix.y + pix.x;
	const float2 pixf = { (float)pix.x, (float)pix.y };

	const bool inside = pix.x < W&& pix.y < H;
	const uint2 range = ranges[block.group_index().y * horizontal_blocks + block.group_index().x];

	const int rounds = ((range.y - range.x + BLOCK_SIZE - 1) / BLOCK_SIZE);

	bool done = !inside;
	int toDo = range.y - range.x;

	__shared__ int collected_id[BLOCK_SIZE];
	__shared__ float2 collected_xy[BLOCK_SIZE];
	__shared__ float4 collected_conic_opacity[BLOCK_SIZE];
	__shared__ float collected_colors[C * BLOCK_SIZE];
	__shared__ float collected_depths[BLOCK_SIZE];

	// In the forward, we stored the final value for T, the
	// product of all (1 - alpha) factors. 
	const float T_final = inside ? final_Ts[pix_id] : 0;
	float T = T_final;

	// We start from the back. The ID of the last contributing
	// Gaussian is known from each pixel from the forward.
	uint32_t contributor = toDo;
	const int last_contributor = inside ? n_contrib[pix_id] : 0;

	float accum_rec[C] = { 0 };
	float dL_dpixel[C];
<<<<<<< HEAD
	float dL_depth;
=======
	float dL_dpixel_depth;
>>>>>>> cba01b92
	float accum_depth_rec = 0;
	if (inside){
		for (int i = 0; i < C; i++)
			dL_dpixel[i] = dL_dpixels[i * H * W + pix_id];
<<<<<<< HEAD
	        dL_depth = dL_depths[pix_id];
=======
		dL_dpixel_depth = dL_dpixel_depths[pix_id];
>>>>>>> cba01b92
	}

	float last_alpha = 0;
	float last_color[C] = { 0 };
	float last_depth = 0;

	// Gradient of pixel coordinate w.r.t. normalized 
	// screen-space viewport corrdinates (-1 to 1)
	const float ddelx_dx = 0.5 * W;
	const float ddely_dy = 0.5 * H;

	// Traverse all Gaussians
	for (int i = 0; i < rounds; i++, toDo -= BLOCK_SIZE)
	{
		// Load auxiliary data into shared memory, start in the BACK
		// and load them in revers order.
		block.sync();
		const int progress = i * BLOCK_SIZE + block.thread_rank();
		if (range.x + progress < range.y)
		{
			const int coll_id = point_list[range.y - progress - 1];
			collected_id[block.thread_rank()] = coll_id;
			collected_xy[block.thread_rank()] = points_xy_image[coll_id];
			collected_conic_opacity[block.thread_rank()] = conic_opacity[coll_id];
			for (int i = 0; i < C; i++)
				collected_colors[i * BLOCK_SIZE + block.thread_rank()] = colors[coll_id * C + i];
<<<<<<< HEAD
		        collected_depths[block.thread_rank()] = depths[coll_id];
=======
			collected_depths[block.thread_rank()] = depths[coll_id];
>>>>>>> cba01b92
		}
		block.sync();

		// Iterate over Gaussians
		for (int j = 0; !done && j < min(BLOCK_SIZE, toDo); j++)
		{
			// Keep track of current Gaussian ID. Skip, if this one
			// is behind the last contributor for this pixel.
			contributor--;
			if (contributor >= last_contributor)
				continue;

			// Compute blending values, as before.
			const float2 xy = collected_xy[j];
			const float2 d = { xy.x - pixf.x, xy.y - pixf.y };
			const float4 con_o = collected_conic_opacity[j];
			const float power = -0.5f * (con_o.x * d.x * d.x + con_o.z * d.y * d.y) - con_o.y * d.x * d.y;
			if (power > 0.0f)
				continue;

			const float G = exp(power);
			const float alpha = min(0.99f, con_o.w * G);
			if (alpha < 1.0f / 255.0f)
				continue;

			T = T / (1.f - alpha);
			const float dchannel_dcolor = alpha * T;
			const float dpixel_depth_ddepth = alpha * T;

			// Propagate gradients to per-Gaussian colors and keep
			// gradients w.r.t. alpha (blending factor for a Gaussian/pixel
			// pair).
			float dL_dalpha = 0.0f;
			const int global_id = collected_id[j];
			for (int ch = 0; ch < C; ch++)
			{
				const float c = collected_colors[ch * BLOCK_SIZE + j];
				// Update last color (to be used in the next iteration)
				accum_rec[ch] = last_alpha * last_color[ch] + (1.f - last_alpha) * accum_rec[ch];
				last_color[ch] = c;

				const float dL_dchannel = dL_dpixel[ch];
				dL_dalpha += (c - accum_rec[ch]) * dL_dchannel;
				// Update the gradients w.r.t. color of the Gaussian. 
				// Atomic, since this pixel is just one of potentially
				// many that were affected by this Gaussian.
				atomicAdd(&(dL_dcolors[global_id * C + ch]), dchannel_dcolor * dL_dchannel);
			}
			const float c_d = collected_depths[j];
			accum_depth_rec = last_alpha * last_depth + (1.f - last_alpha) * accum_depth_rec;
			last_depth = c_d;
<<<<<<< HEAD
			dL_dalpha += (c_d - accum_depth_rec) * dL_depth;
=======
			dL_dalpha += (c_d - accum_depth_rec) * dL_dpixel_depth;
			atomicAdd(&(dL_ddepths[global_id]), dpixel_depth_ddepth * dL_dpixel_depth);

>>>>>>> cba01b92
			dL_dalpha *= T;
			// Update last alpha (to be used in the next iteration)
			last_alpha = alpha;

			// Account for fact that alpha also influences how much of
			// the background color is added if nothing left to blend
			float bg_dot_dpixel = 0;
			for (int i = 0; i < C; i++)
				bg_dot_dpixel += bg_color[i] * dL_dpixel[i];
			dL_dalpha += (-T_final / (1.f - alpha)) * bg_dot_dpixel;


			// Helpful reusable temporary variables
			const float dL_dG = con_o.w * dL_dalpha;
			const float gdx = G * d.x;
			const float gdy = G * d.y;
			const float dG_ddelx = -gdx * con_o.x - gdy * con_o.y;
			const float dG_ddely = -gdy * con_o.z - gdx * con_o.y;

			// Update gradients w.r.t. 2D mean position of the Gaussian
			atomicAdd(&dL_dmean2D[global_id].x, dL_dG * dG_ddelx * ddelx_dx);
			atomicAdd(&dL_dmean2D[global_id].y, dL_dG * dG_ddely * ddely_dy);

			// Update gradients w.r.t. 2D covariance (2x2 matrix, symmetric)
			atomicAdd(&dL_dconic2D[global_id].x, -0.5f * gdx * d.x * dL_dG);
			atomicAdd(&dL_dconic2D[global_id].y, -0.5f * gdx * d.y * dL_dG);
			atomicAdd(&dL_dconic2D[global_id].w, -0.5f * gdy * d.y * dL_dG);

			// Update gradients w.r.t. opacity of the Gaussian
			atomicAdd(&(dL_dopacity[global_id]), G * dL_dalpha);
		}
	}
}

void BACKWARD::preprocess(
	int P, int D, int M,
	const float3* means3D,
	const int* radii,
	const float* shs,
	const bool* clamped,
	const glm::vec3* scales,
	const glm::vec4* rotations,
	const float scale_modifier,
	const float* cov3Ds,
	const float* viewmatrix,
	const float* projmatrix,
	const float focal_x, float focal_y,
	const float tan_fovx, float tan_fovy,
	const glm::vec3* campos,
	const float3* dL_dmean2D,
	const float* dL_dconic,
	glm::vec3* dL_dmean3D,
	float* dL_dcolor,
	float* dL_ddepth,
	float* dL_dcov3D,
	float* dL_dsh,
	glm::vec3* dL_dscale,
	glm::vec4* dL_drot)
{
	// Propagate gradients for the path of 2D conic matrix computation. 
	// Somewhat long, thus it is its own kernel rather than being part of 
	// "preprocess". When done, loss gradient w.r.t. 3D means has been
	// modified and gradient w.r.t. 3D covariance matrix has been computed.	
	computeCov2DCUDA << <(P + 255) / 256, 256 >> > (
		P,
		means3D,
		radii,
		cov3Ds,
		focal_x,
		focal_y,
		tan_fovx,
		tan_fovy,
		viewmatrix,
		dL_dconic,
		(float3*)dL_dmean3D,
		dL_dcov3D);

	// Propagate gradients for remaining steps: finish 3D mean gradients,
	// propagate color gradients to SH (if desireD), propagate 3D covariance
	// matrix gradients to scale and rotation.
	preprocessCUDA<NUM_CHANNELS> << < (P + 255) / 256, 256 >> > (
		P, D, M,
		(float3*)means3D,
		radii,
		shs,
		clamped,
		(glm::vec3*)scales,
		(glm::vec4*)rotations,
		scale_modifier,
		viewmatrix,
		projmatrix,
		campos,
		(float3*)dL_dmean2D,
		(glm::vec3*)dL_dmean3D,
		dL_dcolor,
		dL_ddepth,
		dL_dcov3D,
		dL_dsh,
		dL_dscale,
		dL_drot);
}

void BACKWARD::render(
	const dim3 grid, const dim3 block,
	const uint2* ranges,
	const uint32_t* point_list,
	int W, int H,
	const float* bg_color,
	const float2* means2D,
	const float4* conic_opacity,
	const float* colors,
	const float* depths,
	const float* final_Ts,
	const uint32_t* n_contrib,
	const float* dL_dpixels,
<<<<<<< HEAD
	const float* dL_depths,
=======
	const float* dL_dpixel_depths,
>>>>>>> cba01b92
	float3* dL_dmean2D,
	float4* dL_dconic2D,
	float* dL_dopacity,
	float* dL_dcolors,
	float* dL_ddepths)
{
	renderCUDA<NUM_CHANNELS> << <grid, block >> >(
		ranges,
		point_list,
		W, H,
		bg_color,
		means2D,
		conic_opacity,
		colors,
		depths,
		final_Ts,
		n_contrib,
		dL_dpixels,
<<<<<<< HEAD
		dL_depths,
=======
		dL_dpixel_depths,
>>>>>>> cba01b92
		dL_dmean2D,
		dL_dconic2D,
		dL_dopacity,
		dL_dcolors,
		dL_ddepths
		);
}<|MERGE_RESOLUTION|>--- conflicted
+++ resolved
@@ -479,11 +479,7 @@
 	const float* __restrict__ final_Ts,
 	const uint32_t* __restrict__ n_contrib,
 	const float* __restrict__ dL_dpixels,
-<<<<<<< HEAD
-	const float* __restrict__ dL_depths,
-=======
 	const float* __restrict__ dL_dpixel_depths,
->>>>>>> cba01b92
 	float3* __restrict__ dL_dmean2D,
 	float4* __restrict__ dL_dconic2D,
 	float* __restrict__ dL_dopacity,
@@ -525,20 +521,12 @@
 
 	float accum_rec[C] = { 0 };
 	float dL_dpixel[C];
-<<<<<<< HEAD
-	float dL_depth;
-=======
 	float dL_dpixel_depth;
->>>>>>> cba01b92
 	float accum_depth_rec = 0;
 	if (inside){
 		for (int i = 0; i < C; i++)
 			dL_dpixel[i] = dL_dpixels[i * H * W + pix_id];
-<<<<<<< HEAD
-	        dL_depth = dL_depths[pix_id];
-=======
 		dL_dpixel_depth = dL_dpixel_depths[pix_id];
->>>>>>> cba01b92
 	}
 
 	float last_alpha = 0;
@@ -565,11 +553,7 @@
 			collected_conic_opacity[block.thread_rank()] = conic_opacity[coll_id];
 			for (int i = 0; i < C; i++)
 				collected_colors[i * BLOCK_SIZE + block.thread_rank()] = colors[coll_id * C + i];
-<<<<<<< HEAD
-		        collected_depths[block.thread_rank()] = depths[coll_id];
-=======
 			collected_depths[block.thread_rank()] = depths[coll_id];
->>>>>>> cba01b92
 		}
 		block.sync();
 
@@ -621,13 +605,9 @@
 			const float c_d = collected_depths[j];
 			accum_depth_rec = last_alpha * last_depth + (1.f - last_alpha) * accum_depth_rec;
 			last_depth = c_d;
-<<<<<<< HEAD
-			dL_dalpha += (c_d - accum_depth_rec) * dL_depth;
-=======
 			dL_dalpha += (c_d - accum_depth_rec) * dL_dpixel_depth;
 			atomicAdd(&(dL_ddepths[global_id]), dpixel_depth_ddepth * dL_dpixel_depth);
 
->>>>>>> cba01b92
 			dL_dalpha *= T;
 			// Update last alpha (to be used in the next iteration)
 			last_alpha = alpha;
@@ -743,11 +723,7 @@
 	const float* final_Ts,
 	const uint32_t* n_contrib,
 	const float* dL_dpixels,
-<<<<<<< HEAD
-	const float* dL_depths,
-=======
 	const float* dL_dpixel_depths,
->>>>>>> cba01b92
 	float3* dL_dmean2D,
 	float4* dL_dconic2D,
 	float* dL_dopacity,
@@ -766,11 +742,7 @@
 		final_Ts,
 		n_contrib,
 		dL_dpixels,
-<<<<<<< HEAD
-		dL_depths,
-=======
 		dL_dpixel_depths,
->>>>>>> cba01b92
 		dL_dmean2D,
 		dL_dconic2D,
 		dL_dopacity,
